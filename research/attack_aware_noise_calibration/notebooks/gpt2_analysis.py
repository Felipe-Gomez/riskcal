# ---
# jupyter:
#   jupytext:
#     formats: ipynb,py:light
#     text_representation:
#       extension: .py
#       format_name: light
#       format_version: '1.5'
#       jupytext_version: 1.16.2
#   kernelspec:
#     display_name: Python 3 (ipykernel)
#     language: python
#     name: python3
# ---

# %load_ext autoreload
# %autoreload 2

# +
import itertools

import pathlib
import pandas as pd
import numpy as np
import seaborn as sns
from scipy.stats import norm
from scipy.optimize import minimize_scalar

from tqdm import autonotebook as tqdm

import matplotlib as mpl
from matplotlib import pyplot as plt

from matplotlib.backends.backend_pgf import FigureCanvasPgf

mpl.backend_bases.register_backend("pdf", FigureCanvasPgf)

sns.set(
    style="whitegrid",
    context="paper",
    font_scale=2,
    rc={"lines.linewidth": 2.5, "lines.markersize": 6, "lines.markeredgewidth": 0.0},
)
plt.rcParams.update(
    {
        "font.family": "sans-serif",  # use serif/main font for text elements
        "font.serif": "Helvetica",
        "text.usetex": True,  # use inline math for ticks
        "pgf.rcfonts": False,  # don't setup fonts from rc parameters
    }
)
# -

import riskcal

exp_metadata = pd.read_csv("../data/gpt2_metadata.csv", index_col=0).drop(columns="exp")

<<<<<<< HEAD
=======
exp_metadata = exp_metadata.sort_values(by="sigma")
>>>>>>> 04485019
exp_metadata

# Accuracy difference
exp_metadata.test_acc.max() - exp_metadata.test_acc.min()

<<<<<<< HEAD

# +
def get_epsilon(noise_multiplier, sample_rate, num_steps, delta):
    acct = riskcal.pld.CTDAccountant()
    for _ in range(int(num_steps)):
        acct.step(noise_multiplier=noise_multiplier, sample_rate=sample_rate)
    return acct.get_epsilon(delta=delta)
    

def get_beta(noise_multiplier, sample_rate, num_steps, alpha):
    return np.minimum(
        riskcal.pld.get_beta(
            alpha,
            noise_multiplier=noise_multiplier,
            sample_rate=sample_rate,
            num_steps=int(num_steps)
        ),
        riskcal.pld.get_alpha(
            alpha,
            noise_multiplier=noise_multiplier,
            sample_rate=sample_rate,
            num_steps=int(num_steps)
        )
    )


# -

# Get epsilons under standard calibration.

for i, row in exp_metadata.iterrows():
    eps = get_epsilon(noise_multiplier=row.sigma, sample_rate=row.q, num_steps=row.steps, delta=1e-5)
    print(f"sigma={row.sigma:.2f}, eps={eps:.4f}")

# Plot trade-off curves

# +
import riskcal
import numpy as np
from matplotlib import pyplot as plt

delta = 1e-5
data_chunks = []

for i, row in tqdm.tqdm(list(exp_metadata.iterrows())):
    noise_multiplier = row.sigma
    sample_rate = row.q
    num_steps = row.steps
    print(f"{noise_multiplier=} {sample_rate=} {num_steps=}")
    
    pld = riskcal.pld.privacy_loss_distribution.from_gaussian_mechanism(
        standard_deviation=noise_multiplier,
        sampling_prob=sample_rate,
        use_connect_dots=True,
        value_discretization_interval=1e-4
    )
    pld = pld.self_compose(int(num_steps))
    epsilon = pld.get_epsilon_for_delta(delta)
    adv = pld.get_delta_for_epsilon(0)
    print(f"{epsilon=} {delta=}")
    print(f"adv={adv} acc={0.5 * (adv + 1)}")
    
    alphas = np.linspace(1e-5, 1 - 1e-5, 200)
    betas = np.minimum(
        riskcal.pld.get_beta_from_pld(pld, alphas),
        riskcal.pld.get_alpha_from_pld(pld, alphas),
    )
    
    hockeystick_betas = []
    for alpha in alphas:
        hockeystick_betas.append(
            riskcal.utils.get_err_rate_for_epsilon_delta(
                alpha=alpha,
                epsilon=epsilon,
                delta=delta,
            )
        )
    hockeystick_betas = np.array(hockeystick_betas)
    perfect_betas = 1 - alphas

    model_name = rf"{row.test_acc * 100:.2f}\% accuracy"
    data_chunks.extend([
        pd.DataFrame(dict(alpha=alphas, beta=betas, model=model_name, curve="exact")),
        pd.DataFrame(dict(alpha=alphas, beta=hockeystick_betas, model=model_name, curve="dp")),
        pd.DataFrame(dict(alpha=alphas, beta=perfect_betas, model=model_name, curve="perfect")),
    ])

# +
curve_label_dict = {
    "dp": r"$(\varepsilon, \delta)$-DP trade-off curve (used for `Standard Calibration')",
    "exact": r"Trade-off curve from Alg. 1 (used for `Attack Risk Calibration')",
    "perfect": "Perfect privacy",
}
order = [curve_label_dict["dp"], curve_label_dict["exact"], curve_label_dict["perfect"]]

g = sns.relplot(
    data=(
        pd.concat(data_chunks)
        .replace(curve_label_dict)
    ),
    x="alpha",
    y="beta",
    hue="curve",
    style="curve",
    col="model",
    kind="line",
    hue_order=order,
    style_order=order,
    palette=[sns.color_palette()[0], sns.color_palette()[1], "lightgrey"],
    dashes=["", "", (1, 1)],
)

for ax in g.axes[0]:
    # ax.vlines([0.01, 0.05, 0.1], 0, 1, linestyle="--", color="lightgray", linewidth=1.5,
              # label=r"Values in Fig. 1 (note that Fig. 1 reports $1 - \beta$ as `attack risk')")
    ax.set_ylabel(r"Attack FNR, $\beta$")
    ax.set_xlabel(r"Attack FPR, $\alpha$")

g.legend.set_title(None)
sns.move_legend(g, loc="lower right", bbox_to_anchor=(0.5, -0.25))

plt.savefig("../images/gpt2_trade_off_curves.pgf", bbox_inches="tight", format="pgf")
# -

# Utility plots.

# +
standard_delta = 1e-5
alphas = [0.01, 0.05, 0.1]
=======
for i, row in exp_metadata.iterrows():
    acct = riskcal.dpsgd.CTDAccountant()
    for _ in range(int(row.steps)):
        acct.step(noise_multiplier=row.sigma, sample_rate=row.q)
    print(acct.get_epsilon(delta=standard_delta))

# +
standard_delta = 1e-5
alpha = np.array([0.01, 0.05, 0.1])
>>>>>>> 04485019

plot_chunks = []
for i, row in tqdm.tqdm(list(exp_metadata.iterrows())):
<<<<<<< HEAD
    standard_eps = get_epsilon(row.sigma, row.q, row.steps, standard_delta)

    for alpha in alphas:
        standard_beta = riskcal.utils.get_err_rate_for_epsilon_delta(
            standard_eps, standard_delta, alpha=alpha
        )

        # FPR/FNR calibrated
        cal_beta = get_beta(row.sigma, row.q, row.steps, alpha=alpha)    
        print(f"{row.sigma=} {alpha=} {cal_beta=}")
        plot_data.append(
            dict(
                alpha=alpha,
                standard_beta=standard_beta,
                standard_tpr=1 - standard_beta,
                standard_eps=standard_eps,
                cal_beta=cal_beta,
                cal_tpr=1 - cal_beta,
                test_acc=row.test_acc,
                sigma=row.sigma,
            )
        )
=======
    acct = riskcal.dpsgd.CTDAccountant()
    for _ in range(int(row.steps)):
        acct.step(noise_multiplier=row.sigma, sample_rate=row.q)
        
    standard_eps = acct.get_epsilon(delta=standard_delta)
    standard_beta = riskcal.conversions.get_beta_for_epsilon_delta(
        standard_eps, standard_delta, alpha=alphas
    )
    cal_beta = acct.get_beta(alpha=alpha)

    plot_chunks.append(
        pd.DataFrame(dict(
            alpha=alphas,
            standard_beta=standard_beta,
            standard_tpr=1 - standard_beta,
            standard_eps=standard_eps,
            cal_beta=cal_beta,
            cal_tpr=1 - cal_beta,
            test_acc=row.test_acc,
            sigma=row.sigma,
        ))
    )
>>>>>>> 04485019

# +
g = sns.relplot(
    data=(
        pd.concat(plot_chunks, axis=0)
        .assign(test_acc=lambda df: df.test_acc * 100)
        .melt(
            id_vars=["alpha", "test_acc", "sigma"],
            value_vars=["cal_tpr", "standard_tpr"],
            var_name="Method",
            value_name="Attack risk",
        )
        .replace(
            {"cal_tpr": "Attack risk calibration", "standard_tpr": "Standard calibration"}
        )
        .rename(
            columns={
                "alpha": r"$\alpha$",
                "test_acc": "Accuracy",
                "sigma": "Noise scale",
            }
        )
    ),
    y="Attack risk",
    x="Accuracy",
    hue="Method",
    hue_order=["Standard calibration", "Attack risk calibration"],
    col=r"$\alpha$",
    kind="line",
    marker="o",
)

<<<<<<< HEAD
plt.savefig("../images/gpt2_err_rates_calibration.pgf", bbox_inches="tight", format="pgf")
=======
# plt.xlim(0, 1.0)

plt.savefig(
    "../images/gpt2_err_rates_calibration.pgf", bbox_inches="tight", format="pgf"
)

# +
g = sns.relplot(
    data=(
        pd.concat(plot_chunks, axis=0)
        .assign(test_acc=lambda df: df.test_acc * 100)
        .melt(
            id_vars=["alpha", "test_acc", "sigma"],
            value_vars=["cal_tpr", "standard_tpr"],
            var_name="Method",
            value_name="Attack risk",
        )
        .replace(
            {"cal_tpr": "Attack risk calibration", "standard_tpr": "Standard calibration"}
        )
        .rename(
            columns={
                "alpha": r"$\alpha$",
                "test_acc": "Accuracy",
                "sigma": "Noise scale",
            }
        )
    ),
    x="Attack risk",
    y="Accuracy",
    hue="Method",
    hue_order=["Standard calibration", "Attack risk calibration"],
    col=r"$\alpha$",
    kind="line",
    marker="o",
)

plt.savefig(
    "../images/gpt2_err_rates_calibration_flipped.pgf",
    bbox_inches="tight",
    format="pgf",
)
>>>>>>> 04485019
<|MERGE_RESOLUTION|>--- conflicted
+++ resolved
@@ -55,146 +55,12 @@
 
 exp_metadata = pd.read_csv("../data/gpt2_metadata.csv", index_col=0).drop(columns="exp")
 
-<<<<<<< HEAD
-=======
 exp_metadata = exp_metadata.sort_values(by="sigma")
->>>>>>> 04485019
 exp_metadata
 
 # Accuracy difference
 exp_metadata.test_acc.max() - exp_metadata.test_acc.min()
 
-<<<<<<< HEAD
-
-# +
-def get_epsilon(noise_multiplier, sample_rate, num_steps, delta):
-    acct = riskcal.pld.CTDAccountant()
-    for _ in range(int(num_steps)):
-        acct.step(noise_multiplier=noise_multiplier, sample_rate=sample_rate)
-    return acct.get_epsilon(delta=delta)
-    
-
-def get_beta(noise_multiplier, sample_rate, num_steps, alpha):
-    return np.minimum(
-        riskcal.pld.get_beta(
-            alpha,
-            noise_multiplier=noise_multiplier,
-            sample_rate=sample_rate,
-            num_steps=int(num_steps)
-        ),
-        riskcal.pld.get_alpha(
-            alpha,
-            noise_multiplier=noise_multiplier,
-            sample_rate=sample_rate,
-            num_steps=int(num_steps)
-        )
-    )
-
-
-# -
-
-# Get epsilons under standard calibration.
-
-for i, row in exp_metadata.iterrows():
-    eps = get_epsilon(noise_multiplier=row.sigma, sample_rate=row.q, num_steps=row.steps, delta=1e-5)
-    print(f"sigma={row.sigma:.2f}, eps={eps:.4f}")
-
-# Plot trade-off curves
-
-# +
-import riskcal
-import numpy as np
-from matplotlib import pyplot as plt
-
-delta = 1e-5
-data_chunks = []
-
-for i, row in tqdm.tqdm(list(exp_metadata.iterrows())):
-    noise_multiplier = row.sigma
-    sample_rate = row.q
-    num_steps = row.steps
-    print(f"{noise_multiplier=} {sample_rate=} {num_steps=}")
-    
-    pld = riskcal.pld.privacy_loss_distribution.from_gaussian_mechanism(
-        standard_deviation=noise_multiplier,
-        sampling_prob=sample_rate,
-        use_connect_dots=True,
-        value_discretization_interval=1e-4
-    )
-    pld = pld.self_compose(int(num_steps))
-    epsilon = pld.get_epsilon_for_delta(delta)
-    adv = pld.get_delta_for_epsilon(0)
-    print(f"{epsilon=} {delta=}")
-    print(f"adv={adv} acc={0.5 * (adv + 1)}")
-    
-    alphas = np.linspace(1e-5, 1 - 1e-5, 200)
-    betas = np.minimum(
-        riskcal.pld.get_beta_from_pld(pld, alphas),
-        riskcal.pld.get_alpha_from_pld(pld, alphas),
-    )
-    
-    hockeystick_betas = []
-    for alpha in alphas:
-        hockeystick_betas.append(
-            riskcal.utils.get_err_rate_for_epsilon_delta(
-                alpha=alpha,
-                epsilon=epsilon,
-                delta=delta,
-            )
-        )
-    hockeystick_betas = np.array(hockeystick_betas)
-    perfect_betas = 1 - alphas
-
-    model_name = rf"{row.test_acc * 100:.2f}\% accuracy"
-    data_chunks.extend([
-        pd.DataFrame(dict(alpha=alphas, beta=betas, model=model_name, curve="exact")),
-        pd.DataFrame(dict(alpha=alphas, beta=hockeystick_betas, model=model_name, curve="dp")),
-        pd.DataFrame(dict(alpha=alphas, beta=perfect_betas, model=model_name, curve="perfect")),
-    ])
-
-# +
-curve_label_dict = {
-    "dp": r"$(\varepsilon, \delta)$-DP trade-off curve (used for `Standard Calibration')",
-    "exact": r"Trade-off curve from Alg. 1 (used for `Attack Risk Calibration')",
-    "perfect": "Perfect privacy",
-}
-order = [curve_label_dict["dp"], curve_label_dict["exact"], curve_label_dict["perfect"]]
-
-g = sns.relplot(
-    data=(
-        pd.concat(data_chunks)
-        .replace(curve_label_dict)
-    ),
-    x="alpha",
-    y="beta",
-    hue="curve",
-    style="curve",
-    col="model",
-    kind="line",
-    hue_order=order,
-    style_order=order,
-    palette=[sns.color_palette()[0], sns.color_palette()[1], "lightgrey"],
-    dashes=["", "", (1, 1)],
-)
-
-for ax in g.axes[0]:
-    # ax.vlines([0.01, 0.05, 0.1], 0, 1, linestyle="--", color="lightgray", linewidth=1.5,
-              # label=r"Values in Fig. 1 (note that Fig. 1 reports $1 - \beta$ as `attack risk')")
-    ax.set_ylabel(r"Attack FNR, $\beta$")
-    ax.set_xlabel(r"Attack FPR, $\alpha$")
-
-g.legend.set_title(None)
-sns.move_legend(g, loc="lower right", bbox_to_anchor=(0.5, -0.25))
-
-plt.savefig("../images/gpt2_trade_off_curves.pgf", bbox_inches="tight", format="pgf")
-# -
-
-# Utility plots.
-
-# +
-standard_delta = 1e-5
-alphas = [0.01, 0.05, 0.1]
-=======
 for i, row in exp_metadata.iterrows():
     acct = riskcal.dpsgd.CTDAccountant()
     for _ in range(int(row.steps)):
@@ -204,34 +70,9 @@
 # +
 standard_delta = 1e-5
 alpha = np.array([0.01, 0.05, 0.1])
->>>>>>> 04485019
 
 plot_chunks = []
 for i, row in tqdm.tqdm(list(exp_metadata.iterrows())):
-<<<<<<< HEAD
-    standard_eps = get_epsilon(row.sigma, row.q, row.steps, standard_delta)
-
-    for alpha in alphas:
-        standard_beta = riskcal.utils.get_err_rate_for_epsilon_delta(
-            standard_eps, standard_delta, alpha=alpha
-        )
-
-        # FPR/FNR calibrated
-        cal_beta = get_beta(row.sigma, row.q, row.steps, alpha=alpha)    
-        print(f"{row.sigma=} {alpha=} {cal_beta=}")
-        plot_data.append(
-            dict(
-                alpha=alpha,
-                standard_beta=standard_beta,
-                standard_tpr=1 - standard_beta,
-                standard_eps=standard_eps,
-                cal_beta=cal_beta,
-                cal_tpr=1 - cal_beta,
-                test_acc=row.test_acc,
-                sigma=row.sigma,
-            )
-        )
-=======
     acct = riskcal.dpsgd.CTDAccountant()
     for _ in range(int(row.steps)):
         acct.step(noise_multiplier=row.sigma, sample_rate=row.q)
@@ -254,7 +95,6 @@
             sigma=row.sigma,
         ))
     )
->>>>>>> 04485019
 
 # +
 g = sns.relplot(
@@ -287,9 +127,6 @@
     marker="o",
 )
 
-<<<<<<< HEAD
-plt.savefig("../images/gpt2_err_rates_calibration.pgf", bbox_inches="tight", format="pgf")
-=======
 # plt.xlim(0, 1.0)
 
 plt.savefig(
@@ -331,5 +168,4 @@
     "../images/gpt2_err_rates_calibration_flipped.pgf",
     bbox_inches="tight",
     format="pgf",
-)
->>>>>>> 04485019
+)